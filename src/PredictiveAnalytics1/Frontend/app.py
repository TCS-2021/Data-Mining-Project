#app.py

import streamlit as st
import pandas as pd
import numpy as np
import os
from pathlib import Path
from ..Backend.backend import load_data, preprocess_data, apply_pca, determine_problem_type, train_model
from sklearn.preprocessing import LabelEncoder
from sklearn.cluster import DBSCAN, SpectralClustering
from sklearn.preprocessing import StandardScaler
from sklearn.metrics import silhouette_score

@st.cache_data
def cached_load_data(file_path):
    return load_data(file_path)

<<<<<<< HEAD
=======
def get_hyperparameters_ui(model_name, problem_type, key_prefix=""):
    params = {}

    if problem_type == "regression":
        if model_name == "Random Forest":
            params['n_estimators'] = st.number_input(f"{model_name} - n_estimators", 10, 500, 100, key=key_prefix + "_n_estimators")
            params['max_depth'] = st.number_input(f"{model_name} - max_depth", 1, 50, 10, key=key_prefix + "_max_depth")
        elif model_name == "Decision Tree Regressor":
            params['max_depth'] = st.number_input(f"{model_name} - max_depth", 1, 50, 5, key=key_prefix + "_max_depth")
        elif model_name == "SVM Regressor":
            params['C'] = st.number_input(f"{model_name} - C", 0.01, 10.0, 1.0, key=key_prefix + "_C")
            params['kernel'] = st.selectbox(f"{model_name} - kernel", ['linear', 'rbf', 'poly'], key=key_prefix + "_kernel")
        elif model_name == "AdaBoost":
            params['n_estimators'] = st.number_input(f"{model_name} - n_estimators", 10, 500, 100, key=key_prefix + "_n_estimators")
        elif model_name == "Lasso":
            params['alpha'] = st.number_input(f"{model_name} - alpha", 0.01, 1.0, 0.1, key=key_prefix + "_alpha")
        elif model_name == "Ridge":
            params['alpha'] = st.number_input(f"{model_name} - alpha", 0.01, 1.0, 0.1, key=key_prefix + "_alpha")

    elif problem_type == "classification":
        if model_name == "Random Forest":
            params['n_estimators'] = st.number_input(f"{model_name} - n_estimators", 10, 500, 100, key=key_prefix + "_n_estimators")
            params['max_depth'] = st.number_input(f"{model_name} - max_depth", 1, 50, 10, key=key_prefix + "_max_depth")
        elif model_name == "Decision Tree Classifier":
            params['max_depth'] = st.number_input(f"{model_name} - max_depth", 1, 50, 5, key=key_prefix + "_max_depth")
        elif model_name == "SVM Classifier":
            params['C'] = st.number_input(f"{model_name} - C", 0.01, 10.0, 1.0, key=key_prefix + "_C")
            params['kernel'] = st.selectbox(f"{model_name} - kernel", ['linear', 'rbf', 'poly'], key=key_prefix + "_kernel")

    elif problem_type == "clustering":
        if model_name == "DBSCAN":
            params['eps'] = st.slider(f"{model_name} - eps", 0.1, 2.0, 0.5, 0.1, key=key_prefix + "_eps")
            params['min_samples'] = st.slider(f"{model_name} - min_samples", 1, 20, 5, key=key_prefix + "_min_samples")
        elif model_name == "Spectral Clustering":
            params['n_clusters'] = st.slider(f"{model_name} - n_clusters", 2, 10, 3, key=key_prefix + "_n_clusters")
            params['affinity'] = st.selectbox(f"{model_name} - affinity", ['nearest_neighbors', 'rbf'], key=key_prefix + "_affinity")

    return params

def render_cluster_chart(X_pca, hyperparams, model_name):
    import streamlit as st
    import pandas as pd
    from sklearn.cluster import DBSCAN, SpectralClustering

    cluster_df = pd.DataFrame(X_pca, columns=['PC1', 'PC2'])

    if model_name == "DBSCAN":
        model = DBSCAN(**hyperparams)
    elif model_name == "Spectral Clustering":
        model = SpectralClustering(**hyperparams)

    cluster_df['Cluster'] = model.fit_predict(X_pca)

    st.scatter_chart(cluster_df, x='PC1', y='PC2', color='Cluster')

def render_metrics_and_chart(comparison_df, problem_type, model1, model2, metrics1, metrics2):
    import streamlit as st

    st.subheader("Model Comparison Results")
    cols = st.columns(2)
    with cols[0]:
        if problem_type == "clustering":
            st.metric(label=f"{model1} Silhouette Score", value=metrics1['Silhouette Score'])
            st.metric(label=f"{model1} Clusters", value=metrics1['Number of Clusters'])
        elif problem_type == "classification":
            st.metric(label=f"{model1} Accuracy", value=f"{metrics1['Accuracy']:.4f}")
        elif problem_type == "regression":
            st.metric(label=f"{model1} MAE", value=f"{metrics1['MAE']:.4f}")

    with cols[1]:
        if problem_type == "clustering":
            st.metric(label=f"{model2} Silhouette Score", value=metrics2['Silhouette Score'])
            st.metric(label=f"{model2} Clusters", value=metrics2['Number of Clusters'])
        elif problem_type == "classification":
            st.metric(label=f"{model2} Accuracy", value=f"{metrics2['Accuracy']:.4f}")
        elif problem_type == "regression":
            st.metric(label=f"{model2} MAE", value=f"{metrics2['MAE']:.4f}")

    st.dataframe(comparison_df.set_index('Model').T)

    chart_data = comparison_df.melt(id_vars=['Model'], var_name='Metric', value_name='Score')
    chart_data['Score'] = pd.to_numeric(chart_data['Score'], errors='coerce')
    chart_data = chart_data.dropna(subset=['Score'])

    if not chart_data.empty:
        st.bar_chart(chart_data, x='Metric', y='Score', color='Model', stack=False)
    else:
        st.warning("No comparable metrics available for these model types")


>>>>>>> 488b8872
def main():
    st.title("Machine Learning Model Comparison Tool")

    data_choice = st.radio("Choose how you'd like to provide data:", ["Upload your own CSV", "Use a predefined dataset"])

    df = None
    uploaded_file = None

    if data_choice == "Upload your own CSV":
        uploaded_file = st.file_uploader("Upload your CSV file", type=["csv"])
        if uploaded_file is not None:
            df = cached_load_data(uploaded_file)
    else:
        current_file = Path(__file__).resolve()
        dataset_dir = current_file.parents[3] / 'Datasets' / 'predictive-analytics-1'
        if not dataset_dir.exists():
            st.warning("Dataset directory not found. Please upload a CSV file.")
            dataset_files = []
        else:
            dataset_files = [f for f in os.listdir(dataset_dir) if f.endswith(".csv")]

        if dataset_files:
            selected_dataset = st.selectbox("Select a dataset", dataset_files)
            dataset_path = os.path.join(dataset_dir, selected_dataset)
            df = cached_load_data(dataset_path)
        else:
            st.warning("No datasets found.")
            return

    if df is not None:

        if (len(df)>10000):
            st.write(f"Original dataset shape: {df.shape}")

            max_sample = 10000
            sample_size = st.slider("Sample size (for performance)", 1000, max_sample, 3000, step=500)
            df = df.sample(n=sample_size, random_state=42).reset_index(drop=True)

            st.write(f"Sampled dataset shape: {df.shape}")

        with st.expander("View Sampled Raw Data"):
            st.dataframe(df.head())

        clustering_mode = st.checkbox("Enable clustering mode (no target variable)")

        if clustering_mode:
            target_col = None
            df = preprocess_data(df)
            X = df.values
            problem_type = "clustering"
        else:
            target_col = st.selectbox("Select the target variable", df.columns)
            df = preprocess_data(df, target_col)
            X = df.drop(columns=[target_col]).values
            y = df[target_col].values
            problem_type = determine_problem_type(y)

            if problem_type == "classification":
                le = LabelEncoder()
                y = le.fit_transform(y)

        scaler = StandardScaler()
        X_scaled = scaler.fit_transform(X)
        X_pca = apply_pca(X_scaled)

        st.subheader("Model Selection")

        if problem_type == "regression":
            model_options = [
                "Linear Regression", "Decision Tree Regressor",
                "Random Forest", "SVM Regressor", "AdaBoost",
                "Lasso", "Ridge"
            ]
        elif problem_type == "classification":
            model_options = [
                "Logistic Regression", "Decision Tree Classifier",
                "Random Forest", "SVM Classifier", "Naive Bayes"
            ]
        else:  # clustering
            model_options = [
                "DBSCAN", "Spectral Clustering"
            ]

        col1, col2 = st.columns(2)
        with col1:
            model1 = st.selectbox("Select first model", model_options, index=0)
        with col2:
            other_models = [m for m in model_options if m != model1]
            model2 = st.selectbox("Select second model", other_models, index=0)

        st.subheader("Tune Model Hyperparameters")

        with st.expander(f"{model1} Hyperparameters", expanded=True):
            hyperparams1 = get_hyperparameters_ui(model1, problem_type, key_prefix="model1")

        with st.expander(f"{model2} Hyperparameters", expanded=True):
            hyperparams2 = get_hyperparameters_ui(model2, problem_type, key_prefix="model2")

        if st.button("Compare Models"):
            with st.spinner("Training models..."):
                if problem_type == "clustering":
                    if model1 == "DBSCAN":
                        model = DBSCAN(**hyperparams1)
                    elif model1 == "Spectral Clustering":
                        model = SpectralClustering(**hyperparams1)

                    labels = model.fit_predict(X_pca)
                    metrics1 = {
                        "Model": model1,
                        "Silhouette Score": silhouette_score(X_pca, labels) if len(np.unique(labels)) > 1 else "N/A",
                        "Number of Clusters": len(np.unique(labels))
                    }

                    if model2 == "DBSCAN":
                        model = DBSCAN(**hyperparams2)
                    elif model2 == "Spectral Clustering":
                        model = SpectralClustering(**hyperparams2)

                    labels = model.fit_predict(X_pca)
                    metrics2 = {
                        "Model": model2,
                        "Silhouette Score": silhouette_score(X_pca, labels) if len(np.unique(labels)) > 1 else "N/A",
                        "Number of Clusters": len(np.unique(labels))
                    }
                else:
                    metrics1 = train_model(X_pca, y, model1, problem_type, hyperparams1)
                    metrics2 = train_model(X_pca, y, model2, problem_type, hyperparams2)

                comparison_df = pd.DataFrame([metrics1, metrics2])

                st.subheader("Model Comparison Results")

                cols = st.columns(2)
                with cols[0]:
                    if problem_type == "clustering":
                        st.metric(label=f"{model1} Silhouette Score",
                                value=f"{metrics1['Silhouette Score']:.4f}" if metrics1['Silhouette Score'] != "N/A" else "N/A")
                        st.metric(label=f"{model1} Clusters", value=metrics1['Number of Clusters'])
                    else:
                        if problem_type == "classification":
                            st.metric(label=f"{model1} Accuracy",
                                value=f"{metrics1['Accuracy']:.4f}" if metrics1['Accuracy'] != "-" else "N/A")
                        if problem_type == "regression":
                            st.metric(label=f"{model1} MAE", value=f"{metrics1['MAE']:.4f}")

                with cols[1]:
                    if problem_type == "clustering":
                        st.metric(label=f"{model2} Silhouette Score",
                                value=f"{metrics2['Silhouette Score']:.4f}" if metrics2['Silhouette Score'] != "N/A" else "N/A")
                        st.metric(label=f"{model2} Clusters", value=metrics2['Number of Clusters'])
                    else:
                        if problem_type == "classification":
                            st.metric(label=f"{model2} Accuracy",
                                value=f"{metrics2['Accuracy']:.4f}" if metrics2['Accuracy'] != "-" else "N/A")
                        if problem_type == "regression":
                            st.metric(label=f"{model2} MAE", value=f"{metrics2['MAE']:.4f}")

                st.dataframe(comparison_df.set_index('Model').T)

                st.subheader("Performance Visualization")
                chart_data = comparison_df.melt(id_vars=['Model'], var_name='Metric', value_name='Score')
                chart_data['Score'] = pd.to_numeric(chart_data['Score'], errors='coerce')
                chart_data = chart_data.dropna(subset=['Score'])

                if not chart_data.empty:
                    st.bar_chart(chart_data, x='Metric', y='Score', color='Model', stack=False)
                else:
                    st.warning("No comparable metrics available for these model types")

                if problem_type == "clustering":
                    st.subheader("Cluster Visualization")
                    cluster_df = pd.DataFrame(X_pca, columns=['PC1', 'PC2'])

                    if model1 == "DBSCAN":
                        model = DBSCAN(**hyperparams1)
                    elif model1 == "Spectral Clustering":
                        model = SpectralClustering(**hyperparams1)

                    cluster_df['Cluster'] = model.fit_predict(X_pca)
                    st.scatter_chart(cluster_df, x='PC1', y='PC2', color='Cluster')

if __name__ == "__main__":
    main()<|MERGE_RESOLUTION|>--- conflicted
+++ resolved
@@ -15,8 +15,6 @@
 def cached_load_data(file_path):
     return load_data(file_path)
 
-<<<<<<< HEAD
-=======
 def get_hyperparameters_ui(model_name, problem_type, key_prefix=""):
     params = {}
 
@@ -107,7 +105,6 @@
         st.warning("No comparable metrics available for these model types")
 
 
->>>>>>> 488b8872
 def main():
     st.title("Machine Learning Model Comparison Tool")
 
